import deindent from '../utils/deindent.js';
import counter from '../utils/counter.js';

// collect all the conditions and blocks in the if/elseif/else chain
function generateBlock ( generator, node, name ) {
	// walk the children here
	generator.push({
		useAnchor: true,
		name,
		target: 'target',
		localElementDepth: 0,

		initStatements: [],
		mountStatements: [],
		updateStatements: [],
		teardownStatements: [],

		counter: counter()
	});
	node.children.forEach( generator.visit );
	generator.addRenderer( generator.current );
	generator.pop();
	// unset the children, to avoid them being visited again
	node.children = [];
}

function getConditionsAndBlocks ( generator, node, _name, i = 0 ) {
	generator.addSourcemapLocations( node.expression );
	const name = `${_name}_${i}`;

	const conditionsAndBlocks = [{
		condition: generator.contextualise( node.expression ).snippet,
		block: name
	}];
	generateBlock( generator, node, name );

	if ( node.else && node.else.children.length === 1 &&
		node.else.children[0].type === 'IfBlock' ) {
		conditionsAndBlocks.push(
			...getConditionsAndBlocks( generator, node.else.children[0], _name, i + 1 ) );
	} else {
		const name = `${_name}_${i + 1}`;
		conditionsAndBlocks.push({
			condition: null,
			block: node.else ? name : null,
		});
		if (node.else) {
			generateBlock( generator, node.else, name );
		}
	}
	return conditionsAndBlocks;
}

export default {
	enter ( generator, node ) {
		const i = generator.counters.if++;

		const { params } = generator.current;
		const name = `ifBlock_${i}`;
		const getBlock = `getBlock_${i}`;
		const currentBlock = `currentBlock_${i}`;

		const isToplevel = generator.current.localElementDepth === 0;
		const conditionsAndBlocks = getConditionsAndBlocks( generator, node, `renderIfBlock_${i}` );

		const anchor = generator.createAnchor( name, `#if ${generator.source.slice( node.expression.start, node.expression.end )}` );

		generator.current.initStatements.push( deindent`
			function ${getBlock} ( ${params} ) {
				${conditionsAndBlocks.map( ({ condition, block }) => {
					return `${condition ? `if ( ${condition} ) ` : ''}return ${block};`;
				} ).join( '\n' )}
			}

			var ${currentBlock} = ${getBlock}( ${params} );
			var ${name} = ${currentBlock} && ${currentBlock}( ${params}, component );
		` );

		const mountStatement = `if ( ${name} ) ${name}.mount( ${anchor}.parentNode, ${anchor} );`;
		if ( isToplevel ) {
			generator.current.mountStatements.push( mountStatement );
		} else {
			generator.current.initStatements.push( mountStatement );
		}

		generator.current.updateStatements.push( deindent`
			var _${currentBlock} = ${currentBlock};
			${currentBlock} = ${getBlock}( ${params} );
			if ( _${currentBlock} === ${currentBlock} && ${name}) {
				${name}.update( changed, ${params} );
			} else {
				if ( ${name} ) ${name}.teardown( true );
				${name} = ${currentBlock} && ${currentBlock}( ${params}, component );
				if ( ${name} ) ${name}.mount( ${anchor}.parentNode, ${anchor} );
			}
		` );

<<<<<<< HEAD
		const isToplevel = generator.current.localElementDepth === 0;
=======
>>>>>>> a80dcda2
		generator.current.teardownStatements.push( deindent`
			if ( ${name} ) ${name}.teardown( ${isToplevel ? 'detach' : 'false'} );
		` );
	}
};<|MERGE_RESOLUTION|>--- conflicted
+++ resolved
@@ -95,10 +95,6 @@
 			}
 		` );
 
-<<<<<<< HEAD
-		const isToplevel = generator.current.localElementDepth === 0;
-=======
->>>>>>> a80dcda2
 		generator.current.teardownStatements.push( deindent`
 			if ( ${name} ) ${name}.teardown( ${isToplevel ? 'detach' : 'false'} );
 		` );
