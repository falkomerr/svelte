import deindent from '../utils/deindent.js';
import counter from '../utils/counter.js';

export default {
	enter ( generator, node ) {
		const i = generator.counters.each++;
		const name = `eachBlock_${i}`;
<<<<<<< HEAD
=======
		const anchor = `${name}_anchor`;
		const iterations = `${name}_iterations`;
>>>>>>> a80dcda2
		const renderer = `renderEachBlock_${i}`;

		const listName = `${name}_value`;

		const isToplevel = generator.current.localElementDepth === 0;

		generator.addSourcemapLocations( node.expression );

		const { dependencies, snippet } = generator.contextualise( node.expression );

		const anchor = generator.createAnchor( name, `#each ${generator.source.slice( node.expression.start, node.expression.end )}` );

		generator.current.initStatements.push( deindent`
			var ${name}_value = ${snippet};
			var ${iterations} = [];

			for ( var i = 0; i < ${name}_value.length; i += 1 ) {
				${iterations}[i] = ${renderer}( ${generator.current.params}, ${listName}, ${listName}[i], i, component );
				${!isToplevel ? `${iterations}[i].mount( ${anchor}.parentNode, ${anchor} );` : ''}
			}
		` );

		if ( isToplevel ) {
			generator.current.mountStatements.push( deindent`
				for ( var i = 0; i < ${iterations}.length; i += 1 ) {
					${iterations}[i].mount( ${anchor}.parentNode, ${anchor} );
				}
			` );
		}

		generator.current.updateStatements.push( deindent`
			var ${name}_value = ${snippet};

			for ( var i = 0; i < ${name}_value.length; i += 1 ) {
				if ( !${iterations}[i] ) {
					${iterations}[i] = ${renderer}( ${generator.current.params}, ${listName}, ${listName}[i], i, component );
					${iterations}[i].mount( ${anchor}.parentNode, ${anchor} );
				} else {
					${iterations}[i].update( changed, ${generator.current.params}, ${listName}, ${listName}[i], i );
				}
			}

			for ( var i = ${name}_value.length; i < ${iterations}.length; i += 1 ) {
				${iterations}[i].teardown( true );
			}

			${iterations}.length = ${listName}.length;
		` );

<<<<<<< HEAD
		const isToplevel = generator.current.localElementDepth === 0;
		generator.current.teardownStatements.push( deindent`
			for ( var i = 0; i < ${name}_iterations.length; i += 1 ) {
				${name}_iterations[i].teardown( ${isToplevel ? 'detach' : 'false'} );
=======
		generator.current.teardownStatements.push( deindent`
			for ( var i = 0; i < ${iterations}.length; i += 1 ) {
				${iterations}[i].teardown( ${isToplevel ? 'detach' : 'false'} );
>>>>>>> a80dcda2
			}
		` );

		const indexNames = Object.assign( {}, generator.current.indexNames );
		const indexName = indexNames[ node.context ] = ( node.index || `${node.context}__index` );

		const listNames = Object.assign( {}, generator.current.listNames );
		listNames[ node.context ] = listName;

		const contexts = Object.assign( {}, generator.current.contexts );
		contexts[ node.context ] = true;

		const indexes = Object.assign( {}, generator.current.indexes );
		if ( node.index ) indexes[ indexName ] = node.context;

		const contextDependencies = Object.assign( {}, generator.current.contextDependencies );
		contextDependencies[ node.context ] = dependencies;

		const params = generator.current.params + `, ${listName}, ${node.context}, ${indexName}`;

		generator.push({
			useAnchor: false,
			name: renderer,
			target: 'target',
			expression: node.expression,
			context: node.context,
			localElementDepth: 0,

			contextDependencies,
			contexts,
			indexes,

			indexNames,
			listNames,
			params,

			initStatements: [],
			mountStatements: [],
			updateStatements: [ Object.keys( contexts ).map( contextName => {
				const listName = listNames[ contextName ];
				const indexName = indexNames[ contextName ];

				return `var ${contextName} = ${listName}[${indexName}];`;
			}).join( '\n' ) ],
			teardownStatements: [],

			counter: counter(),

			parent: generator.current
		});
	},

	leave ( generator ) {
		generator.addRenderer( generator.current );
		generator.pop();
	}
};<|MERGE_RESOLUTION|>--- conflicted
+++ resolved
@@ -5,11 +5,7 @@
 	enter ( generator, node ) {
 		const i = generator.counters.each++;
 		const name = `eachBlock_${i}`;
-<<<<<<< HEAD
-=======
-		const anchor = `${name}_anchor`;
 		const iterations = `${name}_iterations`;
->>>>>>> a80dcda2
 		const renderer = `renderEachBlock_${i}`;
 
 		const listName = `${name}_value`;
@@ -59,16 +55,9 @@
 			${iterations}.length = ${listName}.length;
 		` );
 
-<<<<<<< HEAD
-		const isToplevel = generator.current.localElementDepth === 0;
-		generator.current.teardownStatements.push( deindent`
-			for ( var i = 0; i < ${name}_iterations.length; i += 1 ) {
-				${name}_iterations[i].teardown( ${isToplevel ? 'detach' : 'false'} );
-=======
 		generator.current.teardownStatements.push( deindent`
 			for ( var i = 0; i < ${iterations}.length; i += 1 ) {
 				${iterations}[i].teardown( ${isToplevel ? 'detach' : 'false'} );
->>>>>>> a80dcda2
 			}
 		` );
 
