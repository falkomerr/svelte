import { SsrGenerator } from '../index';
import Block from '../Block';
import { escape, escapeHTML, escapeTemplate } from '../../../utils/stringify';
import { Node } from '../../../interfaces';

export default function visitText(
	generator: SsrGenerator,
	block: Block,
	node: Node
) {
<<<<<<< HEAD
	generator.append(escapeTemplate(escapeHTML(escape(node.data))));
=======
	let text = escape(node.data).replace(/(\${|`|\\)/g, '\\$1');
	if (
		!node.parent ||
		node.parent.type !== 'Element' ||
		(node.parent.name !== 'script' && node.parent.name !== 'style')
	) {
		// unless this Text node is inside a <script> or <style> element, escape &,<,>
		text = escapeHTML(text);
	}
	generator.append(text);
>>>>>>> f606aee2
}<|MERGE_RESOLUTION|>--- conflicted
+++ resolved
@@ -8,10 +8,7 @@
 	block: Block,
 	node: Node
 ) {
-<<<<<<< HEAD
-	generator.append(escapeTemplate(escapeHTML(escape(node.data))));
-=======
-	let text = escape(node.data).replace(/(\${|`|\\)/g, '\\$1');
+	let text = node.data;
 	if (
 		!node.parent ||
 		node.parent.type !== 'Element' ||
@@ -20,6 +17,5 @@
 		// unless this Text node is inside a <script> or <style> element, escape &,<,>
 		text = escapeHTML(text);
 	}
-	generator.append(text);
->>>>>>> f606aee2
+	generator.append(escape(escapeTemplate(text)));
 }