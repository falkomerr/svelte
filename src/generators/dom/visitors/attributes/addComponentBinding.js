import deindent from '../../../../utils/deindent.js';
import flattenReference from '../../../../utils/flattenReference.js';
import getSetter from './binding/getSetter.js';

export default function createBinding ( generator, node, attribute, current, local ) {
	const { name } = flattenReference( attribute.value );
	const { snippet, contexts, dependencies } = generator.contextualise( attribute.value );

	if ( dependencies.length > 1 ) throw new Error( 'An unexpected situation arose. Please raise an issue at https://github.com/sveltejs/svelte/issues — thanks!' );

	contexts.forEach( context => {
		if ( !~local.allUsedContexts.indexOf( context ) ) local.allUsedContexts.push( context );
	});

	const contextual = current.contexts.has( name );

	let obj;
	let prop;

	if ( contextual ) {
		obj = current.listNames.get( name );
		prop = current.indexNames.get( name );
	} else if ( attribute.value.type === 'MemberExpression' ) {
		prop = `'[✂${attribute.value.property.start}-${attribute.value.property.end}✂]}'`;
		obj = `root.[✂${attribute.value.object.start}-${attribute.value.object.end}✂]}`;
	} else {
		obj = 'root';
		prop = `'${name}'`;
	}

	local.bindings.push({
		name: attribute.name,
		value: snippet,
		obj,
		prop
	});

	const setter = getSetter({ current, name, context: '_context', attribute, dependencies, snippet, value: 'value' });

	generator.hasComplexBindings = true;

	const updating = generator.current.getUniqueName( `${local.name}_updating` );

	local.init.addBlock( deindent`
		var ${updating} = false;

		${generator.current.component}._bindings.push( function () {
			if ( ${local.name}._torndown ) return;
			${local.name}.observe( '${attribute.name}', function ( value ) {
<<<<<<< HEAD
				${updating} = true;
=======
				if ( ${local.name}_updating ) return;
				${local.name}_updating = true;
>>>>>>> 41dc7507
				${setter}
				${updating} = false;
			});
		});
	` );

	local.update.addBlock( deindent`
<<<<<<< HEAD
		if ( !${updating} && ${dependencies.map( dependency => `'${dependency}' in changed` ).join( '||' )} ) {
=======
		if ( !${local.name}_updating && ${dependencies.map( dependency => `'${dependency}' in changed` ).join( '||' )} ) {
			${local.name}_updating = true;
>>>>>>> 41dc7507
			${local.name}._set({ ${attribute.name}: ${snippet} });
			${local.name}_updating = false;
		}
	` );
}<|MERGE_RESOLUTION|>--- conflicted
+++ resolved
@@ -47,12 +47,8 @@
 		${generator.current.component}._bindings.push( function () {
 			if ( ${local.name}._torndown ) return;
 			${local.name}.observe( '${attribute.name}', function ( value ) {
-<<<<<<< HEAD
+				if ( ${updating} ) return;
 				${updating} = true;
-=======
-				if ( ${local.name}_updating ) return;
-				${local.name}_updating = true;
->>>>>>> 41dc7507
 				${setter}
 				${updating} = false;
 			});
@@ -60,12 +56,8 @@
 	` );
 
 	local.update.addBlock( deindent`
-<<<<<<< HEAD
 		if ( !${updating} && ${dependencies.map( dependency => `'${dependency}' in changed` ).join( '||' )} ) {
-=======
-		if ( !${local.name}_updating && ${dependencies.map( dependency => `'${dependency}' in changed` ).join( '||' )} ) {
-			${local.name}_updating = true;
->>>>>>> 41dc7507
+			${updating} = true;
 			${local.name}._set({ ${attribute.name}: ${snippet} });
 			${local.name}_updating = false;
 		}
