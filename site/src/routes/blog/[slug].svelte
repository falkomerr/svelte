--- conflicted
+++ resolved
@@ -24,11 +24,7 @@
 
 <style>
 	.post {
-<<<<<<< HEAD
 		padding: var(--top-offset) var(--side-nav) 6rem var(--side-nav);
-=======
-		padding: var(--top-offset) var(--side-nav);
->>>>>>> 099e3d7e
 		max-width: var(--main-width);
 		margin: 0 auto;
 	}
