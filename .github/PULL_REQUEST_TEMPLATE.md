# HEADS UP: BIG RESTRUCTURING UNDERWAY

The Svelte repo is currently in the process of heavy restructuring for Svelte 4. After that, work on Svelte 5 will likely change a lot in the compiler as well. For that reason, please don't open PRs that are large in scope, touch more than a couple of files, etc. In other words, bug fixes are fine, but feature PRs will likely not be merged.

### Before submitting the PR, please make sure you do the following

- [ ] It's really useful if your PR references an issue where it is discussed ahead of time. In many cases, features are absent for a reason. For large changes, please create an RFC: https://github.com/sveltejs/rfcs
- [ ] Prefix your PR title with `feat:`, `fix:`, `chore:`, or `docs:`.
- [ ] This message body should clearly illustrate what problems it solves.
- [ ] Ideally, include a test that fails without this PR but passes with it.

<<<<<<< HEAD
### Tests

- [ ] Run the tests with `npm test` and lint the project with `npm run lint`
=======
### Tests and linting
-  [ ] Run the tests with `pnpm test` and lint the project with `pnpm lint`
>>>>>>> 0ce41875
<|MERGE_RESOLUTION|>--- conflicted
+++ resolved
@@ -9,11 +9,6 @@
 - [ ] This message body should clearly illustrate what problems it solves.
 - [ ] Ideally, include a test that fails without this PR but passes with it.
 
-<<<<<<< HEAD
-### Tests
+### Tests and linting
 
-- [ ] Run the tests with `npm test` and lint the project with `npm run lint`
-=======
-### Tests and linting
--  [ ] Run the tests with `pnpm test` and lint the project with `pnpm lint`
->>>>>>> 0ce41875
+- [ ] Run the tests with `pnpm test` and lint the project with `pnpm lint`