--- conflicted
+++ resolved
@@ -10,13 +10,8 @@
 
 function add_css () {
 	var style = createElement( 'style' );
-<<<<<<< HEAD
-	style.id = 'svelte-3842350206-style';
-	style.textContent = "\n\tp[svelte-3842350206], [svelte-3842350206] p {\n\t\tcolor: red;\n\t}\n";
-=======
-	style.id = "svelte-3590263702-style";
+	style.id = 'svelte-3590263702-style';
 	style.textContent = "\n\tp[svelte-3590263702], [svelte-3590263702] p {\n\t\tcolor: red;\n\t}\n";
->>>>>>> e582691c
 	appendNode( style, document.head );
 }
 
@@ -68,11 +63,7 @@
 	this._yield = options._yield;
 
 	this._torndown = false;
-<<<<<<< HEAD
-	if ( !document.getElementById( 'svelte-3842350206-style' ) ) add_css();
-=======
-	if ( !document.getElementById( "svelte-3590263702-style" ) ) add_css();
->>>>>>> e582691c
+	if ( !document.getElementById( 'svelte-3590263702-style' ) ) add_css();
 
 	this._fragment = create_main_fragment( this._state, this );
 
